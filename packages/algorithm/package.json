{
  "name": "@lumino/algorithm",
  "version": "2.0.0-alpha.3",
  "description": "Lumino Algorithms and Iterators",
  "homepage": "https://github.com/jupyterlab/lumino",
  "bugs": {
    "url": "https://github.com/jupyterlab/lumino/issues"
  },
  "repository": {
    "type": "git",
    "url": "https://github.com/jupyterlab/lumino.git"
  },
  "license": "BSD-3-Clause",
  "author": "Project Jupyter",
  "main": "dist/index.js",
  "jsdelivr": "dist/index.min.js",
  "unpkg": "dist/index.min.js",
  "module": "dist/index.es6",
  "types": "types/index.d.ts",
  "files": [
    "dist/*",
    "src/*",
    "types/*"
  ],
  "scripts": {
    "api": "api-extractor run --local --verbose",
    "build": "npm run build:src && rollup -c",
    "build:src": "tsc --build",
    "build:test": "npm run clean:test && tsc --build tests && cd tests && rollup -c",
    "clean": "rimraf ./lib && rimraf *.tsbuildinfo && rimraf ./types && rimraf ./dist",
<<<<<<< HEAD
    "clean:test": "rimraf tests/lib tests/tsconfig.tsbuildinfo",
    "docs": "typedoc --options ../../typedoc.js src",
=======
    "clean:test": "rimraf tests/build",
>>>>>>> e24f3f04
    "minimize": "terser dist/index.js -c -m --source-map \"content='dist/index.js.map',url='index.min.js.map'\" -o dist/index.min.js",
    "test": "npm run test:firefox-headless",
    "test:chrome": "cd tests && karma start --browsers=Chrome",
    "test:chrome-headless": "cd tests && karma start --browsers=ChromeHeadless",
    "test:firefox": "cd tests && karma start --browsers=Firefox",
    "test:firefox-headless": "cd tests && karma start --browsers=FirefoxHeadless",
    "test:ie": "cd tests && karma start --browsers=IE",
    "watch": "tsc --build --watch"
  },
  "typedoc": {
    "entryPoint": "./src/index.ts",
    "displayName": "algorithm"
  },
  "devDependencies": {
    "@microsoft/api-extractor": "^7.6.0",
    "@rollup/plugin-commonjs": "^22.0.2",
    "@rollup/plugin-node-resolve": "^13.3.0",
    "@types/mocha": "^2.2.39",
    "chai": "^4.3.4",
    "karma": "^6.3.4",
    "karma-chrome-launcher": "^3.1.0",
    "karma-firefox-launcher": "^2.1.1",
    "karma-ie-launcher": "^1.0.0",
    "karma-mocha": "^2.0.1",
    "karma-mocha-reporter": "^2.2.5",
    "mocha": "^9.0.3",
    "postcss": "^8.4.14",
    "rimraf": "^3.0.2",
    "rollup": "^2.77.2",
    "rollup-plugin-postcss": "^4.0.2",
    "rollup-plugin-sourcemaps": "^0.6.3",
    "terser": "^5.7.1",
    "tslib": "^2.4.0",
    "typedoc": "~0.23.9",
    "typescript": "~4.7.3"
  },
  "publishConfig": {
    "access": "public"
  }
}<|MERGE_RESOLUTION|>--- conflicted
+++ resolved
@@ -28,12 +28,7 @@
     "build:src": "tsc --build",
     "build:test": "npm run clean:test && tsc --build tests && cd tests && rollup -c",
     "clean": "rimraf ./lib && rimraf *.tsbuildinfo && rimraf ./types && rimraf ./dist",
-<<<<<<< HEAD
     "clean:test": "rimraf tests/lib tests/tsconfig.tsbuildinfo",
-    "docs": "typedoc --options ../../typedoc.js src",
-=======
-    "clean:test": "rimraf tests/build",
->>>>>>> e24f3f04
     "minimize": "terser dist/index.js -c -m --source-map \"content='dist/index.js.map',url='index.min.js.map'\" -o dist/index.min.js",
     "test": "npm run test:firefox-headless",
     "test:chrome": "cd tests && karma start --browsers=Chrome",
