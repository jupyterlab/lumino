--- conflicted
+++ resolved
@@ -1,15 +1,9 @@
-<<<<<<< HEAD
-import { createRollupConfig } from '../../rollup.src.config';
-=======
 /*
  * Copyright (c) Jupyter Development Team.
  * Distributed under the terms of the Modified BSD License.
  */
 
-import nodeResolve from '@rollup/plugin-node-resolve';
-import sourcemaps from 'rollup-plugin-sourcemaps';
-import postcss from 'rollup-plugin-postcss';
->>>>>>> e24f3f04
+import { createRollupConfig } from '../../rollup.src.config';
 
 const pkg = require('./package.json');
 const config = createRollupConfig(pkg);
