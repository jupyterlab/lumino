// Copyright (c) Jupyter Development Team.
// Distributed under the terms of the Modified BSD License.
/*-----------------------------------------------------------------------------
| Copyright (c) 2014-2017, PhosphorJS Contributors
|
| Distributed under the terms of the BSD 3-Clause License.
|
| The full license is in the file LICENSE, distributed with this software.
|----------------------------------------------------------------------------*/
import { MimeData } from '@lumino/coreutils';

import { DisposableDelegate, IDisposable } from '@lumino/disposable';

/**
 * A type alias which defines the possible independent drop actions.
 */
export type DropAction = 'none' | 'copy' | 'link' | 'move';

/**
 * A type alias which defines the possible supported drop actions.
 */
export type SupportedActions =
  | DropAction
  | 'copy-link'
  | 'copy-move'
  | 'link-move'
  | 'all';

/**
 * A custom event type used for drag-drop operations.
 *
 * #### Notes
 * In order to receive `'lm-dragover'`, `'lm-dragleave'`, or `'lm-drop'`
 * events, a drop target must cancel the `'lm-dragenter'` event by
 * calling the event's `preventDefault()` method.
 */
export interface IDragEvent extends MouseEvent {
  /**
   * The drop action supported or taken by the drop target.
   *
   * #### Notes
   * At the start of each event, this value will be `'none'`. During a
   * `'lm-dragover'` event, the drop target must set this value to one
   * of the supported actions, or the drop event will not occur.
   *
   * When handling the drop event, the drop target should set this
   * to the action which was *actually* taken. This value will be
   * reported back to the drag initiator.
   */
  dropAction: DropAction;

  /**
   * The drop action proposed by the drag initiator.
   *
   * #### Notes
   * This is the action which is *preferred* by the drag initiator. The
   * drop target is not required to perform this action, but should if
   * it all possible.
   */
  readonly proposedAction: DropAction;

  /**
   * The drop actions supported by the drag initiator.
   *
   * #### Notes
   * If the `dropAction` is not set to one of the supported actions
   * during the `'lm-dragover'` event, the drop event will not occur.
   */
  readonly supportedActions: SupportedActions;

  /**
   * The mime data associated with the event.
   *
   * #### Notes
   * This is mime data provided by the drag initiator. Drop targets
   * should use this data to determine if they can handle the drop.
   */
  readonly mimeData: MimeData;

  /**
   * The source object of the drag, as provided by the drag initiator.
   *
   * #### Notes
   * For advanced applications, the drag initiator may wish to expose
   * a source object to the drop targets. That will be provided here
   * if given by the drag initiator, otherwise it will be `null`.
   */
  readonly source: any;
}

/**
 * An object which manages a drag-drop operation.
 *
 * A drag object dispatches four different events to drop targets:
 *
 * - `'lm-dragenter'` - Dispatched when the mouse enters the target
 *   element. This event must be canceled in order to receive any
 *   of the other events.
 *
 * - `'lm-dragover'` - Dispatched when the mouse moves over the drop
 *   target. It must cancel the event and set the `dropAction` to one
 *   of the supported actions in order to receive drop events.
 *
 * - `'lm-dragleave'` - Dispatched when the mouse leaves the target
 *   element. This includes moving the mouse into child elements.
 *
 * - `'lm-drop'`- Dispatched when the mouse is released over the target
 *   element when the target indicates an appropriate drop action. If
 *   the event is canceled, the indicated drop action is returned to
 *   the initiator through the resolved promise.
 *
 * A drag operation can be terminated at any time by pressing `Escape`
 * or by disposing the drag object.
 *
 * A drag object has the ability to automatically scroll a scrollable
 * element when the mouse is hovered near one of its edges. To enable
 * this, add the `data-lm-dragscroll` attribute to any element which
 * the drag object should consider for scrolling.
 *
 * #### Notes
 * This class is designed to be used when dragging and dropping custom
 * data *within* a single application. It is *not* a replacement for
 * the native drag-drop API. Instead, it provides an API which allows
 * drag operations to be initiated programmatically and enables the
 * transfer of arbitrary non-string objects; features which are not
 * possible with the native drag-drop API.
 */
export class Drag implements IDisposable {
  /**
   * Construct a new drag object.
   *
   * @param options - The options for initializing the drag.
   */
  constructor(options: Drag.IOptions) {
    this.document = options.document || document;
    this.mimeData = options.mimeData;
    this.dragImage = options.dragImage || null;
    this.proposedAction = options.proposedAction || 'copy';
    this.supportedActions = options.supportedActions || 'all';
    this.source = options.source || null;
    this._dragAdjustX = options.dragAdjustX || 0;
    this._dragAdjustY = options.dragAdjustY || 0;
  }

  /**
   * Dispose of the resources held by the drag object.
   *
   * #### Notes
   * This will cancel the drag operation if it is active.
   */
  dispose(): void {
    // Do nothing if the drag object is already disposed.
    if (this._disposed) {
      return;
    }
    this._disposed = true;

    // If there is a current target, dispatch a drag leave event.
    if (this._currentTarget) {
      let event = Private.createMouseEvent('pointerup', -1, -1);
      Private.dispatchDragLeave(this, this._currentTarget, null, event);
    }

    // Finalize the drag object with `'none'`.
    this._finalize('none');
  }

  /**
   * The mime data for the drag object.
   */
  readonly mimeData: MimeData;

  /**
   * The target document for dragging events.
   */
  readonly document: Document | ShadowRoot;

  /**
   * The drag image element for the drag object.
   */
  readonly dragImage: HTMLElement | null;

  /**
   * The proposed drop action for the drag object.
   */
  readonly proposedAction: DropAction;

  /**
   * The supported drop actions for the drag object.
   */
  readonly supportedActions: SupportedActions;

  /**
   * Get the drag source for the drag object.
   */
  readonly source: any;

  /**
   * Test whether the drag object is disposed.
   */
  get isDisposed(): boolean {
    return this._disposed;
  }

  /**
   * Start the drag operation at the specified client position.
   *
   * @param clientX - The client X position for the drag start.
   *
   * @param clientY - The client Y position for the drag start.
   *
   * @returns A promise which resolves to the result of the drag.
   *
   * #### Notes
   * If the drag has already been started, the promise created by the
   * first call to `start` is returned.
   *
   * If the drag operation has ended, or if the drag object has been
   * disposed, the returned promise will resolve to `'none'`.
   *
   * The drag object will be automatically disposed when drag operation
   * completes. This means `Drag` objects are for single-use only.
   *
   * This method assumes the left mouse button is already held down.
   */
  start(clientX: number, clientY: number): Promise<DropAction> {
    // If the drag object is already disposed, resolve to `None`.
    if (this._disposed) {
      return Promise.resolve('none' as DropAction);
    }

    // If the drag has already been started, return the promise.
    if (this._promise) {
      return this._promise;
    }

    this._dragOffsetX = (this._dragAdjustX) ? this._dragAdjustX - clientX : 0;
    this._dragOffsetY = (this._dragAdjustY) ? this._dragAdjustY - clientY : 0;

    // Install the document listeners for the drag object.
    this._addListeners();

    // Attach the drag image at the specified client position.
    this._attachDragImage(clientX, clientY);

    // Create the promise which will be resolved on completion.
    this._promise = new Promise<DropAction>((resolve, reject) => {
      this._resolve = resolve;
    });

    // Trigger a fake move event to kick off the drag operation.
    let event = Private.createMouseEvent('pointermove', clientX, clientY);
    document.dispatchEvent(event);

    // Return the pending promise for the drag operation.
    return this._promise;
  }

  /**
   * Handle the DOM events for the drag operation.
   *
   * @param event - The DOM event sent to the drag object.
   *
   * #### Notes
   * This method implements the DOM `EventListener` interface and is
   * called in response to events on the document. It should not be
   * called directly by user code.
   */
  handleEvent(event: Event): void {
    switch (event.type) {
      case 'pointermove':
        this._evtPointerMove(event as PointerEvent);
        break;
      case 'pointerup':
        this._evtPointerUp(event as PointerEvent);
        break;
      case 'keydown':
        this._evtKeyDown(event as KeyboardEvent);
        break;
      default:
        // Stop all other events during drag-drop.
        event.preventDefault();
        event.stopPropagation();
        break;
    }
  }

  /**
   * Move the drag image element to the specified location.
   *
   * This is a no-op if there is no drag image element.
   */
  protected moveDragImage(clientX: number, clientY: number): void {
    if (!this.dragImage) {
      return;
    }
    let style = this.dragImage.style;
    style.top = `${clientY + this.dragOffsetY}px`;
    style.left = `${clientX + this.dragOffsetX}px`;
  }

  /**
   * Handle the `'pointermove'` event for the drag object.
   */
  private _evtPointerMove(event: PointerEvent): void {
    // Stop all input events during drag-drop.
    event.preventDefault();
    event.stopPropagation();

    // Update the current target node and dispatch enter/leave events.
    this._updateCurrentTarget(event);

    // Update the drag scroll element.
    this._updateDragScroll(event);

    // Move the drag image to the specified client position. This is
    // performed *after* dispatching to prevent unnecessary reflows.
    this.moveDragImage(event.clientX + this.dragOffsetX, event.clientY + this.dragOffsetY);
  }

  /**
   * Handle the `'pointerup'` event for the drag object.
   */
  private _evtPointerUp(event: PointerEvent): void {
    // Stop all input events during drag-drop.
    event.preventDefault();
    event.stopPropagation();

    // Do nothing if the left button is not released.
    if (event.button !== 0) {
      return;
    }

    // Update the current target node and dispatch enter/leave events.
    // This prevents a subtle issue where the DOM mutates under the
    // cursor after the last move event but before the drop event.
    this._updateCurrentTarget(event);

    // If there is no current target, finalize with `'none'`.
    if (!this._currentTarget) {
      this._finalize('none');
      return;
    }

    // If the last drop action was `'none'`, dispatch a leave event
    // to the current target and finalize the drag with `'none'`.
    if (this._dropAction === 'none') {
      Private.dispatchDragLeave(this, this._currentTarget, null, event);
      this._finalize('none');
      return;
    }

    // Dispatch the drop event at the current target and finalize
    // with the resulting drop action.
    let action = Private.dispatchDrop(this, this._currentTarget, event);
    this._finalize(action);
  }

  /**
   * Handle the `'keydown'` event for the drag object.
   */
  private _evtKeyDown(event: KeyboardEvent): void {
    // Stop all input events during drag-drop.
    event.preventDefault();
    event.stopPropagation();

    // Cancel the drag if `Escape` is pressed.
    if (event.keyCode === 27) {
      this.dispose();
    }
  }

  /**
   * Add the document event listeners for the drag object.
   */
  private _addListeners(): void {
    document.addEventListener('pointerdown', this, true);
    document.addEventListener('pointermove', this, true);
    document.addEventListener('pointerup', this, true);
    document.addEventListener('pointerenter', this, true);
    document.addEventListener('pointerleave', this, true);
    document.addEventListener('pointerover', this, true);
    document.addEventListener('pointerout', this, true);
    document.addEventListener('keydown', this, true);
    document.addEventListener('keyup', this, true);
    document.addEventListener('keypress', this, true);
    document.addEventListener('contextmenu', this, true);
  }

  /**
   * Remove the document event listeners for the drag object.
   */
  private _removeListeners(): void {
    document.removeEventListener('pointerdown', this, true);
    document.removeEventListener('pointermove', this, true);
    document.removeEventListener('pointerup', this, true);
    document.removeEventListener('pointerenter', this, true);
    document.removeEventListener('pointerleave', this, true);
    document.removeEventListener('pointerover', this, true);
    document.removeEventListener('pointerout', this, true);
    document.removeEventListener('keydown', this, true);
    document.removeEventListener('keyup', this, true);
    document.removeEventListener('keypress', this, true);
    document.removeEventListener('contextmenu', this, true);
  }

  /**
   * Update the drag scroll element under the mouse.
   */
  private _updateDragScroll(event: MouseEvent): void {
    // Find the scroll target under the mouse.
    let target = Private.findScrollTarget(event, this.dragOffsetX, this.dragOffsetY);

    // Bail if there is nothing to scroll.
    if (!this._scrollTarget && !target) {
      return;
    }

    // Start the scroll loop if needed.
    if (!this._scrollTarget) {
      setTimeout(this._onScrollFrame, 500);
    }

    // Update the scroll target.
    this._scrollTarget = target;
  }

  /**
   * Update the current target node using the given mouse event.
   */
  private _updateCurrentTarget(event: MouseEvent): void {
    // Fetch common local state.
    let prevTarget = this._currentTarget;
    let currTarget = this._currentTarget;
    let prevElem = this._currentElement;

    // Find the current indicated element at the given position.
    let currElem = this.document.elementFromPoint(event.clientX, event.clientY);

    // Update the current element reference.
    this._currentElement = currElem;

    // If the indicated element changes from the previous iteration,
    // and is different from the current target, dispatch the exit
    // event to the target.
    if (currElem !== prevElem && currElem !== currTarget) {
      Private.dispatchDragExit(this, currTarget, currElem, event);
    }

    // If the indicated element changes from the previous iteration,
    // and is different from the current target, dispatch the enter
    // event and compute the new target element.
    if (currElem !== prevElem && currElem !== currTarget) {
      currTarget = Private.dispatchDragEnter(this, currElem, currTarget, event);
    }

    // If the current target element has changed, update the current
    // target reference and dispatch the leave event to the old target.
    if (currTarget !== prevTarget) {
      this._currentTarget = currTarget;
      Private.dispatchDragLeave(this, prevTarget, currTarget, event);
    }

    // Dispatch the drag over event and update the drop action.
    let action = Private.dispatchDragOver(this, currTarget, event);
    this._setDropAction(action);
  }

  /**
   * Attach the drag image element at the specified location.
   *
   * This is a no-op if there is no drag image element.
   */
  private _attachDragImage(clientX: number, clientY: number): void {
    if (!this.dragImage) {
      return;
    }
    this.dragImage.classList.add('lm-mod-drag-image');
    let style = this.dragImage.style;
    style.pointerEvents = 'none';
    style.position = 'fixed';
    style.top = `${clientY}px`;
    style.left = `${clientX}px`;
    const body =
      this.document instanceof Document
        ? this.document.body
        : (this.document.firstElementChild as HTMLElement);
    body.appendChild(this.dragImage);
  }

  /**
   * Detach the drag image element from the DOM.
   *
   * This is a no-op if there is no drag image element.
   */
  private _detachDragImage(): void {
    if (!this.dragImage) {
      return;
    }
    let parent = this.dragImage.parentNode;
    if (!parent) {
      return;
    }
    parent.removeChild(this.dragImage);
  }

  /**
   * Set the internal drop action state and update the drag cursor.
   */
  private _setDropAction(action: DropAction): void {
    action = Private.validateAction(action, this.supportedActions);
    if (this._override && this._dropAction === action) {
      return;
    }
    switch (action) {
      case 'none':
        this._dropAction = action;
        this._override = Drag.overrideCursor('no-drop', this.document);
        break;
      case 'copy':
        this._dropAction = action;
        this._override = Drag.overrideCursor('copy', this.document);
        break;
      case 'link':
        this._dropAction = action;
        this._override = Drag.overrideCursor('alias', this.document);
        break;
      case 'move':
        this._dropAction = action;
        this._override = Drag.overrideCursor('move', this.document);
        break;
    }
  }

  /**
   * Finalize the drag operation and resolve the drag promise.
   */
  private _finalize(action: DropAction): void {
    // Store the resolve function as a temp variable.
    let resolve = this._resolve;

    // Remove the document event listeners.
    this._removeListeners();

    // Detach the drag image.
    this._detachDragImage();

    // Dispose of the cursor override.
    if (this._override) {
      this._override.dispose();
      this._override = null;
    }

    // Clear the mime data.
    this.mimeData.clear();

    // Clear the rest of the internal drag state.
    this._disposed = true;
    this._dropAction = 'none';
    this._currentTarget = null;
    this._currentElement = null;
    this._scrollTarget = null;
    this._promise = null;
    this._resolve = null;

    // Finally, resolve the promise to the given drop action.
    if (resolve) {
      resolve(action);
    }
  }

  /**
   * The scroll loop handler function.
   */
  private _onScrollFrame = () => {
    // Bail early if there is no scroll target.
    if (!this._scrollTarget) {
      return;
    }

    // Unpack the scroll target.
    let { element, edge, distance } = this._scrollTarget;

    // Calculate the scroll delta using nonlinear acceleration.
    let d = Private.SCROLL_EDGE_SIZE - distance;
    let f = Math.pow(d / Private.SCROLL_EDGE_SIZE, 2);
    let s = Math.max(1, Math.round(f * Private.SCROLL_EDGE_SIZE));

    // Scroll the element in the specified direction.
    switch (edge) {
      case 'top':
        element.scrollTop -= s;
        break;
      case 'left':
        element.scrollLeft -= s;
        break;
      case 'right':
        element.scrollLeft += s;
        break;
      case 'bottom':
        element.scrollTop += s;
        break;
    }

    // Request the next cycle of the scroll loop.
    requestAnimationFrame(this._onScrollFrame);
  };

  get dragOffsetX(): number {
    return this._dragOffsetX;
  }

  get dragOffsetY(): number {
    return this._dragOffsetY;
  }

  private _disposed = false;
  private _dropAction: DropAction = 'none';
  private _override: IDisposable | null = null;
  private _currentTarget: Element | null = null;
  private _currentElement: Element | null = null;
  private _promise: Promise<DropAction> | null = null;
  private _scrollTarget: Private.IScrollTarget | null = null;
  private _resolve: ((value: DropAction) => void) | null = null;
  private _dragAdjustX: number;
  private _dragAdjustY: number;
  private _dragOffsetX: number;
  private _dragOffsetY: number;
}

/**
 * The namespace for the `Drag` class statics.
 */
export namespace Drag {
  /**
   * An options object for initializing a `Drag` object.
   */
  export interface IOptions {
    /**
     * The root element for dragging DOM artifacts (defaults to document).
     */
    document?: Document | ShadowRoot;

    /**
     * The populated mime data for the drag operation.
     */
    mimeData: MimeData;

    /**
     * An optional drag image which follows the mouse cursor.
     *
     * #### Notes
     * The drag image can be any DOM element. It is not limited to
     * image or canvas elements as with the native drag-drop APIs.
     *
     * If provided, this will be positioned at the mouse cursor on each
     * mouse move event. A CSS transform can be used to offset the node
     * from its specified position.
     *
     * The drag image will automatically have the `lm-mod-drag-image`
     * class name added.
     *
     * The default value is `null`.
     */
    dragImage?: HTMLElement;

    /**
     * The optional proposed drop action for the drag operation.
     *
     * #### Notes
     * This can be provided as a hint to the drop targets as to which
     * drop action is preferred.
     *
     * The default value is `'copy'`.
     */
    proposedAction?: DropAction;

    /**
     * The drop actions supported by the drag initiator.
     *
     * #### Notes
     * A drop target must indicate that it intends to perform one of the
     * supported actions in order to receive a drop event. However, it is
     * not required to *actually* perform that action when handling the
     * drop event. Therefore, the initiator must be prepared to handle
     * any drop action performed by a drop target.
     *
     * The default value is `'all'`.
     */
    supportedActions?: SupportedActions;

    /**
     * An optional object which indicates the source of the drag.
     *
     * #### Notes
     * For advanced applications, the drag initiator may wish to expose
     * a source object to the drop targets. That object can be specified
     * here and will be carried along with the drag events.
     *
     * The default value is `null`.
     */
    source?: any;

    /**
     * How many pixels to offset the drag/image in the x direction.
     *
     * The default value is 0.
     */
    dragAdjustX?: number;

    /**
     * How many pixels to offset the drag/image in the y direction.
     *
     * The default value is 0.
     */
    dragAdjustY?: number;
  }

  /**
   * Override the cursor icon for the entire document.
   *
   * @param cursor - The string representing the cursor style.
   *
   * @returns A disposable which will clear the override when disposed.
   *
   * #### Notes
   * The most recent call to `overrideCursor` takes precedence.
   * Disposing an old override has no effect on the current override.
   *
   * This utility function is used by the `Drag` class to override the
   * mouse cursor during a drag-drop operation, but it can also be used
   * by other classes to fix the cursor icon during normal mouse drags.
   *
   * #### Example
   * ```typescript
   * import { Drag } from '@lumino/dragdrop';
   *
   * // Force the cursor to be 'wait' for the entire document.
   * let override = Drag.overrideCursor('wait');
   *
   * // Clear the override by disposing the return value.
   * override.dispose();
   * ```
   */
  export function overrideCursor(
    cursor: string,
    doc: Document | ShadowRoot = document
  ): IDisposable {
    let id = ++overrideCursorID;
    const body =
      doc instanceof Document
        ? doc.body
        : (doc.firstElementChild as HTMLElement);
    body.style.cursor = cursor;
    body.classList.add('lm-mod-override-cursor');
    return new DisposableDelegate(() => {
      if (id === overrideCursorID) {
        body.style.cursor = '';
        body.classList.remove('lm-mod-override-cursor');
      }
    });
  }

  /**
   * The internal id for the active cursor override.
   */
  let overrideCursorID = 0;
}

/**
 * The namespace for the module implementation details.
 */
namespace Private {
  /**
   * The size of a drag scroll edge, in pixels.
   */
  export const SCROLL_EDGE_SIZE = 20;

  /**
   * Validate the given action is one of the supported actions.
   *
   * Returns the given action or `'none'` if the action is unsupported.
   */
  export function validateAction(
    action: DropAction,
    supported: SupportedActions
  ): DropAction {
    return actionTable[action] & supportedTable[supported] ? action : 'none';
  }

  /**
   * Create a left mouse event at the given position.
   *
   * @param type - The event type for the mouse event.
   *
   * @param clientX - The client X position.
   *
   * @param clientY - The client Y position.
   *
   * @returns A newly created and initialized mouse event.
   */
  export function createMouseEvent(
    type: string,
    clientX: number,
    clientY: number
  ): MouseEvent {
    let event = document.createEvent('MouseEvent');
    event.initMouseEvent(
      type,
      true,
      true,
      window,
      0,
      0,
      0,
      clientX,
      clientY,
      false,
      false,
      false,
      false,
      0,
      null
    );
    return event;
  }

  /**
   * An object which holds the scroll target data.
   */
  export interface IScrollTarget {
    /**
     * The element to be scrolled.
     */
    element: Element;

    /**
     * The scroll edge underneath the mouse.
     */
    edge: 'top' | 'left' | 'right' | 'bottom';

    /**
     * The distance from the mouse to the scroll edge.
     */
    distance: number;
  }

  /**
   * Find the drag scroll target under the mouse, if any.
   * 
   * @param event - The mouse event related to the action.
   * 
   * @param dragOffsetX - the number of pixels to offset the drag in the x direction.
   * 
   * @param dragOffsetY - the number of pixels to offset the drag in the y direction.
   */
<<<<<<< HEAD
  export
  function findScrollTarget(event: MouseEvent, dragOffsetX?: number, dragOffsetY?: number): IScrollTarget | null {
=======
  export function findScrollTarget(event: MouseEvent): IScrollTarget | null {
>>>>>>> d8ad8f4c
    // Look up the client mouse position.
    const x = event.clientX + (dragOffsetX !== undefined ? dragOffsetX : 0);
    const y = event.clientY + (dragOffsetY !== undefined ? dragOffsetY : 0);

    // Get the element under the mouse.
    let element: Element | null = document.elementFromPoint(x, y);

    // Search for a scrollable target based on the mouse position.
    // The null assert in third clause of for-loop is required due to:
    // https://github.com/Microsoft/TypeScript/issues/14143

    for (; element; element = element!.parentElement) {
      // Ignore elements which are not marked as scrollable.
      if (!element.hasAttribute('data-lm-dragscroll')) {
        continue;
      }

      // Set up the coordinate offsets for the element.
      let offsetX = 0;
      let offsetY = 0;
      if (element === document.body) {
        offsetX = window.pageXOffset;
        offsetY = window.pageYOffset;
      }

      // Get the element bounds in viewport coordinates.
      let r = element.getBoundingClientRect();
      let top = r.top + offsetY;
      let left = r.left + offsetX;
      let right = left + r.width;
      let bottom = top + r.height;

      // Skip the element if it's not under the mouse.
      if (x < left || x >= right || y < top || y >= bottom) {
        continue;
      }

      // Compute the distance to each edge.
      let dl = x - left + 1;
      let dt = y - top + 1;
      let dr = right - x;
      let db = bottom - y;

      // Find the smallest of the edge distances.
      let distance = Math.min(dl, dt, dr, db);

      // Skip the element if the mouse is not within a scroll edge.
      if (distance > SCROLL_EDGE_SIZE) {
        continue;
      }

      // Set up the edge result variable.
      let edge: 'top' | 'left' | 'right' | 'bottom';

      // Find the edge for the computed distance.
      switch (distance) {
        case db:
          edge = 'bottom';
          break;
        case dt:
          edge = 'top';
          break;
        case dr:
          edge = 'right';
          break;
        case dl:
          edge = 'left';
          break;
        default:
          throw 'unreachable';
      }

      // Compute how much the element can scroll in width and height.
      let dsw = element.scrollWidth - element.clientWidth;
      let dsh = element.scrollHeight - element.clientHeight;

      // Determine if the element should be scrolled for the edge.
      let shouldScroll: boolean;
      switch (edge) {
        case 'top':
          shouldScroll = dsh > 0 && element.scrollTop > 0;
          break;
        case 'left':
          shouldScroll = dsw > 0 && element.scrollLeft > 0;
          break;
        case 'right':
          shouldScroll = dsw > 0 && element.scrollLeft < dsw;
          break;
        case 'bottom':
          shouldScroll = dsh > 0 && element.scrollTop < dsh;
          break;
        default:
          throw 'unreachable';
      }

      // Skip the element if it should not be scrolled.
      if (!shouldScroll) {
        continue;
      }

      // Return the drag scroll target.
      return { element, edge, distance };
    }

    // No drag scroll target was found.
    return null;
  }

  /**
   * Dispatch a drag enter event to the indicated element.
   *
   * @param drag - The drag object associated with the action.
   *
   * @param currElem - The currently indicated element, or `null`. This
   *   is the "immediate user selection" from the whatwg spec.
   *
   * @param currTarget - The current drag target element, or `null`. This
   *   is the "current target element" from the whatwg spec.
   *
   * @param event - The mouse event related to the action.
   *
   * @returns The element to use as the current drag target. This is the
   *   "current target element" from the whatwg spec, and may be `null`.
   *
   * #### Notes
   * This largely implements the drag enter portion of the whatwg spec:
   * https://html.spec.whatwg.org/multipage/interaction.html#drag-and-drop-processing-model
   */
  export function dispatchDragEnter(
    drag: Drag,
    currElem: Element | null,
    currTarget: Element | null,
    event: MouseEvent
  ): Element | null {
    // If the current element is null, return null as the new target.
    if (!currElem) {
      return null;
    }

    // Dispatch a drag enter event to the current element.
    let dragEvent = createDragEvent('lm-dragenter', drag, event, currTarget);
    let canceled = !currElem.dispatchEvent(dragEvent);

    // If the event was canceled, use the current element as the new target.
    if (canceled) {
      return currElem;
    }

    // If the current element is the document body, keep the original target.
    const body =
      drag.document instanceof Document
        ? drag.document.body
        : (drag.document.firstElementChild as HTMLElement);

    if (currElem === body) {
      return currTarget;
    }

    // Dispatch a drag enter event on the document body.
    dragEvent = createDragEvent('lm-dragenter', drag, event, currTarget);
    body.dispatchEvent(dragEvent);

    // Ignore the event cancellation, and use the body as the new target.
    return body;
  }

  /**
   * Dispatch a drag exit event to the indicated element.
   *
   * @param drag - The drag object associated with the action.
   *
   * @param prevTarget - The previous target element, or `null`. This
   *   is the previous "current target element" from the whatwg spec.
   *
   * @param currTarget - The current drag target element, or `null`. This
   *   is the "current target element" from the whatwg spec.
   *
   * @param event - The mouse event related to the action.
   *
   * #### Notes
   * This largely implements the drag exit portion of the whatwg spec:
   * https://html.spec.whatwg.org/multipage/interaction.html#drag-and-drop-processing-model
   */
  export function dispatchDragExit(
    drag: Drag,
    prevTarget: Element | null,
    currTarget: Element | null,
    event: MouseEvent
  ): void {
    // If the previous target is null, do nothing.
    if (!prevTarget) {
      return;
    }

    // Dispatch the drag exit event to the previous target.
    let dragEvent = createDragEvent('lm-dragexit', drag, event, currTarget);
    prevTarget.dispatchEvent(dragEvent);
  }

  /**
   * Dispatch a drag leave event to the indicated element.
   *
   * @param drag - The drag object associated with the action.
   *
   * @param prevTarget - The previous target element, or `null`. This
   *   is the previous "current target element" from the whatwg spec.
   *
   * @param currTarget - The current drag target element, or `null`. This
   *   is the "current target element" from the whatwg spec.
   *
   * @param event - The mouse event related to the action.
   *
   * #### Notes
   * This largely implements the drag leave portion of the whatwg spec:
   * https://html.spec.whatwg.org/multipage/interaction.html#drag-and-drop-processing-model
   */
  export function dispatchDragLeave(
    drag: Drag,
    prevTarget: Element | null,
    currTarget: Element | null,
    event: MouseEvent
  ): void {
    // If the previous target is null, do nothing.
    if (!prevTarget) {
      return;
    }

    // Dispatch the drag leave event to the previous target.
    let dragEvent = createDragEvent('lm-dragleave', drag, event, currTarget);
    prevTarget.dispatchEvent(dragEvent);
  }

  /**
   * Dispatch a drag over event to the indicated element.
   *
   * @param drag - The drag object associated with the action.
   *
   * @param currTarget - The current drag target element, or `null`. This
   *   is the "current target element" from the whatwg spec.
   *
   * @param event - The mouse event related to the action.
   *
   * @returns The `DropAction` result of the drag over event.
   *
   * #### Notes
   * This largely implements the drag over portion of the whatwg spec:
   * https://html.spec.whatwg.org/multipage/interaction.html#drag-and-drop-processing-model
   */
  export function dispatchDragOver(
    drag: Drag,
    currTarget: Element | null,
    event: MouseEvent
  ): DropAction {
    // If there is no current target, the drop action is none.
    if (!currTarget) {
      return 'none';
    }

    // Dispatch the drag over event to the current target.
    let dragEvent = createDragEvent('lm-dragover', drag, event, null);
    let canceled = !currTarget.dispatchEvent(dragEvent);

    // If the event was canceled, return the drop action result.
    if (canceled) {
      return dragEvent.dropAction;
    }

    // Otherwise, the effective drop action is none.
    return 'none';
  }

  /**
   * Dispatch a drop event to the indicated element.
   *
   * @param drag - The drag object associated with the action.
   *
   * @param currTarget - The current drag target element, or `null`. This
   *   is the "current target element" from the whatwg spec.
   *
   * @param event - The mouse event related to the action.
   *
   * @returns The `DropAction` result of the drop event.
   *
   * #### Notes
   * This largely implements the drag over portion of the whatwg spec:
   * https://html.spec.whatwg.org/multipage/interaction.html#drag-and-drop-processing-model
   */
  export function dispatchDrop(
    drag: Drag,
    currTarget: Element | null,
    event: MouseEvent
  ): DropAction {
    // If there is no current target, the drop action is none.
    if (!currTarget) {
      return 'none';
    }

    // Dispatch the drop event to the current target.
    let dragEvent = createDragEvent('lm-drop', drag, event, null);
    let canceled = !currTarget.dispatchEvent(dragEvent);

    // If the event was canceled, return the drop action result.
    if (canceled) {
      return dragEvent.dropAction;
    }

    // Otherwise, the effective drop action is none.
    return 'none';
  }

  /**
   * A lookup table from drop action to bit value.
   */
  const actionTable: { [key: string]: number } = {
    none: 0x0,
    copy: 0x1,
    link: 0x2,
    move: 0x4
  };

  /**
   * A lookup table from supported action to drop action bit mask.
   */
  const supportedTable: { [key: string]: number } = {
    none: actionTable['none'],
    copy: actionTable['copy'],
    link: actionTable['link'],
    move: actionTable['move'],
    'copy-link': actionTable['copy'] | actionTable['link'],
    'copy-move': actionTable['copy'] | actionTable['move'],
    'link-move': actionTable['link'] | actionTable['move'],
    all: actionTable['copy'] | actionTable['link'] | actionTable['move']
  };

  /**
   * Create a new initialized `IDragEvent` from the given data.
   *
   * @param type - The event type for the drag event.
   *
   * @param drag - The drag object to use for seeding the drag data.
   *
   * @param event - The mouse event to use for seeding the mouse data.
   *
   * @param related - The related target for the event, or `null`.
   *
   * @returns A new object which implements `IDragEvent`.
   */
  function createDragEvent(
    type: string,
    drag: Drag,
    event: MouseEvent,
    related: Element | null
  ): IDragEvent {
    // Create a new mouse event to use as the drag event. Currently,
    // JS engines do now allow user-defined Event subclasses.
    let dragEvent = document.createEvent('MouseEvent');

    // Initialize the mouse event data.
    dragEvent.initMouseEvent(
<<<<<<< HEAD
      type, true, true, window, 0,
      event.screenX + drag.dragOffsetX, event.screenY + drag.dragOffsetY,
      event.clientX + drag.dragOffsetX, event.clientY + drag.dragOffsetY,
      event.ctrlKey, event.altKey,
      event.shiftKey, event.metaKey,
      event.button, related
=======
      type,
      true,
      true,
      window,
      0,
      event.screenX,
      event.screenY,
      event.clientX,
      event.clientY,
      event.ctrlKey,
      event.altKey,
      event.shiftKey,
      event.metaKey,
      event.button,
      related
>>>>>>> d8ad8f4c
    );

    // Forcefully add the custom drag event properties.
    (dragEvent as any).dropAction = 'none';
    (dragEvent as any).mimeData = drag.mimeData;
    (dragEvent as any).proposedAction = drag.proposedAction;
    (dragEvent as any).supportedActions = drag.supportedActions;
    (dragEvent as any).source = drag.source;

    // Return the fully initialized drag event.
    return dragEvent as IDragEvent;
  }
}<|MERGE_RESOLUTION|>--- conflicted
+++ resolved
@@ -234,8 +234,8 @@
       return this._promise;
     }
 
-    this._dragOffsetX = (this._dragAdjustX) ? this._dragAdjustX - clientX : 0;
-    this._dragOffsetY = (this._dragAdjustY) ? this._dragAdjustY - clientY : 0;
+    this._dragOffsetX = this._dragAdjustX ? this._dragAdjustX - clientX : 0;
+    this._dragOffsetY = this._dragAdjustY ? this._dragAdjustY - clientY : 0;
 
     // Install the document listeners for the drag object.
     this._addListeners();
@@ -315,7 +315,10 @@
 
     // Move the drag image to the specified client position. This is
     // performed *after* dispatching to prevent unnecessary reflows.
-    this.moveDragImage(event.clientX + this.dragOffsetX, event.clientY + this.dragOffsetY);
+    this.moveDragImage(
+      event.clientX + this.dragOffsetX,
+      event.clientY + this.dragOffsetY
+    );
   }
 
   /**
@@ -409,7 +412,11 @@
    */
   private _updateDragScroll(event: MouseEvent): void {
     // Find the scroll target under the mouse.
-    let target = Private.findScrollTarget(event, this.dragOffsetX, this.dragOffsetY);
+    let target = Private.findScrollTarget(
+      event,
+      this.dragOffsetX,
+      this.dragOffsetY
+    );
 
     // Bail if there is nothing to scroll.
     if (!this._scrollTarget && !target) {
@@ -847,19 +854,18 @@
 
   /**
    * Find the drag scroll target under the mouse, if any.
-   * 
+   *
    * @param event - The mouse event related to the action.
-   * 
+   *
    * @param dragOffsetX - the number of pixels to offset the drag in the x direction.
-   * 
+   *
    * @param dragOffsetY - the number of pixels to offset the drag in the y direction.
    */
-<<<<<<< HEAD
-  export
-  function findScrollTarget(event: MouseEvent, dragOffsetX?: number, dragOffsetY?: number): IScrollTarget | null {
-=======
-  export function findScrollTarget(event: MouseEvent): IScrollTarget | null {
->>>>>>> d8ad8f4c
+  export function findScrollTarget(
+    event: MouseEvent,
+    dragOffsetX?: number,
+    dragOffsetY?: number
+  ): IScrollTarget | null {
     // Look up the client mouse position.
     const x = event.clientX + (dragOffsetX !== undefined ? dragOffsetX : 0);
     const y = event.clientY + (dragOffsetY !== undefined ? dragOffsetY : 0);
@@ -1219,30 +1225,21 @@
 
     // Initialize the mouse event data.
     dragEvent.initMouseEvent(
-<<<<<<< HEAD
-      type, true, true, window, 0,
-      event.screenX + drag.dragOffsetX, event.screenY + drag.dragOffsetY,
-      event.clientX + drag.dragOffsetX, event.clientY + drag.dragOffsetY,
-      event.ctrlKey, event.altKey,
-      event.shiftKey, event.metaKey,
-      event.button, related
-=======
       type,
       true,
       true,
       window,
       0,
-      event.screenX,
-      event.screenY,
-      event.clientX,
-      event.clientY,
+      event.screenX + drag.dragOffsetX,
+      event.screenY + drag.dragOffsetY,
+      event.clientX + drag.dragOffsetX,
+      event.clientY + drag.dragOffsetY,
       event.ctrlKey,
       event.altKey,
       event.shiftKey,
       event.metaKey,
       event.button,
       related
->>>>>>> d8ad8f4c
     );
 
     // Forcefully add the custom drag event properties.
