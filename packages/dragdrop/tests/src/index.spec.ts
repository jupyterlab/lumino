--- conflicted
+++ resolved
@@ -613,13 +613,11 @@
         document.body.removeChild(div);
       });
     });
-<<<<<<< HEAD
 
     describe('.convertTouchToMouseEvent()', () => {
-
       it('should produce a mouse event from a touch event', () => {
         let touch = generate('touchstart') as TouchEvent;
-        (touch as any).touches = [{clientX: 1, clientY: 2}];
+        (touch as any).touches = [{ clientX: 1, clientY: 2 }];
         let mouse = Drag.convertTouchToMouseEvent(touch);
         expect(mouse.button).to.equal(0);
         expect(mouse.clientX).to.equal(1);
@@ -632,16 +630,12 @@
       it('should produce valid clientX/Y on touchend events', () => {
         let touch = generate('touchstart') as TouchEvent;
         (touch as any).touches = [];
-        (touch as any).changedTouches = [{clientX: 1, clientY: 2}];
+        (touch as any).changedTouches = [{ clientX: 1, clientY: 2 }];
         let mouse = Drag.convertTouchToMouseEvent(touch);
         expect(mouse.button).to.equal(0);
         expect(mouse.clientX).to.equal(1);
         expect(mouse.clientY).to.equal(2);
       });
-
-    });
-
-=======
->>>>>>> 9b2ac853
+    });
   });
 });